{
  "name": "root",
  "version": "0.0.0",
  "private": true,
  "repository": {
    "type": "git",
    "url": "https://github.com/withastro/astro.git"
  },
  "scripts": {
    "postinstall": "patch-package",
    "release": "pnpm run build && changeset publish",
    "build": "turbo run build --no-deps --scope=astro --scope=create-astro --scope=\"@astrojs/*\"",
    "build:ci": "turbo run build:ci --no-deps --scope=astro --scope=create-astro --scope=\"@astrojs/*\"",
    "build:examples": "turbo run build --scope=\"@example/*\"",
    "dev": "turbo run dev --no-deps --no-cache --parallel --scope=astro --scope=create-astro --scope=\"@astrojs/*\"",
    "test": "turbo run test --concurrency=1",
    "test:match": "cd packages/astro && pnpm run test:match",
    "test:templates": "turbo run test --filter=create-astro --concurrency=1",
    "test:smoke": "node scripts/smoke/index.js",
    "test:vite-ci": "turbo run test --no-deps --scope=astro --concurrency=1",
<<<<<<< HEAD
    "test:e2e": "cd packages/astro && pnpm run test:e2e",
    "test:e2e:match": "cd packages/astro && pnpm run test:e2e:match",
=======
    "test:e2e": "cd packages/astro && pnpm playwright install && pnpm run test:e2e",
>>>>>>> 2b622b5e
    "benchmark": "turbo run benchmark --scope=astro",
    "lint": "eslint \"packages/**/*.ts\"",
    "format": "prettier -w .",
    "version": "changeset version && pnpm install --no-frozen-lockfile && pnpm run format"
  },
  "workspaces": [
    "compiled/*",
    "packages/markdown/*",
    "packages/integrations/*",
    "packages/*",
    "examples/*",
    "examples/component/demo",
    "examples/component/packages/*",
    "scripts",
    "smoke/*",
    "packages/astro/test/fixtures/component-library-shared",
    "packages/astro/test/fixtures/custom-elements/my-component-lib",
    "packages/astro/test/fixtures/static build/pkg"
  ],
  "engines": {
    "node": "^14.15.0 || >=16.0.0",
    "pnpm": ">=7.0.0"
  },
  "packageManager": "pnpm@7.0.0",
  "pnpm": {
    "peerDependencyRules": {
      "ignoreMissing": [
        "@babel/core",
        "@babel/plugin-transform-react-jsx",
        "vite"
      ]
    }
  },
  "dependencies": {
    "@astrojs/webapi": "workspace:*"
  },
  "devDependencies": {
    "@changesets/changelog-github": "0.4.4",
    "@changesets/cli": "2.22.0",
    "@octokit/action": "^3.18.1",
    "@typescript-eslint/eslint-plugin": "^5.23.0",
    "@typescript-eslint/parser": "^5.23.0",
    "del": "^6.0.0",
    "esbuild": "^0.14.39",
    "eslint": "^8.15.0",
    "eslint-config-prettier": "^8.5.0",
    "eslint-plugin-prettier": "^4.0.0",
    "execa": "^6.1.0",
    "patch-package": "^6.4.7",
    "prettier": "^2.6.2",
    "pretty-bytes": "^6.0.0",
    "tiny-glob": "^0.2.9",
    "turbo": "1.2.5",
    "typescript": "~4.6.4"
  }
}<|MERGE_RESOLUTION|>--- conflicted
+++ resolved
@@ -18,12 +18,8 @@
     "test:templates": "turbo run test --filter=create-astro --concurrency=1",
     "test:smoke": "node scripts/smoke/index.js",
     "test:vite-ci": "turbo run test --no-deps --scope=astro --concurrency=1",
-<<<<<<< HEAD
-    "test:e2e": "cd packages/astro && pnpm run test:e2e",
-    "test:e2e:match": "cd packages/astro && pnpm run test:e2e:match",
-=======
     "test:e2e": "cd packages/astro && pnpm playwright install && pnpm run test:e2e",
->>>>>>> 2b622b5e
+    "test:e2e:match": "cd packages/astro && pnpm playwright install && pnpm run test:e2e:match",
     "benchmark": "turbo run benchmark --scope=astro",
     "lint": "eslint \"packages/**/*.ts\"",
     "format": "prettier -w .",
